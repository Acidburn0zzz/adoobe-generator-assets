/*
 * Copyright (c) 2013 Adobe Systems Incorporated. All rights reserved.
 *  
 * Permission is hereby granted, free of charge, to any person obtaining a
 * copy of this software and associated documentation files (the "Software"), 
 * to deal in the Software without restriction, including without limitation 
 * the rights to use, copy, modify, merge, publish, distribute, sublicense, 
 * and/or sell copies of the Software, and to permit persons to whom the 
 * Software is furnished to do so, subject to the following conditions:
 *  
 * The above copyright notice and this permission notice shall be included in
 * all copies or substantial portions of the Software.
 *  
 * THE SOFTWARE IS PROVIDED "AS IS", WITHOUT WARRANTY OF ANY KIND, EXPRESS OR
 * IMPLIED, INCLUDING BUT NOT LIMITED TO THE WARRANTIES OF MERCHANTABILITY, 
 * FITNESS FOR A PARTICULAR PURPOSE AND NONINFRINGEMENT. IN NO EVENT SHALL THE
 * AUTHORS OR COPYRIGHT HOLDERS BE LIABLE FOR ANY CLAIM, DAMAGES OR OTHER 
 * LIABILITY, WHETHER IN AN ACTION OF CONTRACT, TORT OR OTHERWISE, ARISING 
 * FROM, OUT OF OR IN CONNECTION WITH THE SOFTWARE OR THE USE OR OTHER 
 * DEALINGS IN THE SOFTWARE.
 * 
 */

(function () {
    "use strict";

    var fs = require("fs"),
        resolve = require("path").resolve,
        mkdirp = require("mkdirp"),
        temp = require("temp"),
        Q = require("q"),
        convert = require("./lib/convert"),
        xpm2png = require("./lib/xpm2png");

    var DELAY_TO_WAIT_UNTIL_USER_DONE = 300;

    var _generator = null,
        _assetGenerationDir = null,
        _contextPerLayer = {};

    function getUserHomeDirectory() {
        return process.env[(process.platform === "win32") ? "USERPROFILE" : "HOME"];
    }

    function savePixmap(pixmap, filename) {
        var fileCompleteDeferred = Q.defer();

        _generator.publish("assets.debug.dump", "dumping " + filename);

        var args = ["-", "-size", pixmap.width + "x" + pixmap.height, "png:-"];
        var proc = convert(args, _generator._photoshop._applicationPath);
        var fileStream = fs.createWriteStream(filename);
        var stderr = "";

        proc.stderr.on("data", function (chunk) { stderr += chunk; });
        proc.stdout.on("close", function () {
            fileCompleteDeferred.resolve(filename);
        });
        
        xpm2png(pixmap, proc.stdin.end.bind(proc.stdin));
        proc.stdout.pipe(fileStream);
        
        proc.stderr.on("close", function () {
            if (stderr) {
                var error = "error from ImageMagick: " + stderr;
                _generator.publish("assets.error.convert", error);
                fileCompleteDeferred.reject(error);
            }
        });
        
        return fileCompleteDeferred.promise;
    }

<<<<<<< HEAD
    function handleImageChanged(document) {
        if (document.id && document.layers) {
            document.layers.forEach(function (layer) {
                _generator.getPixmap(layer.id, 100).then(
                    function (pixmap) {
                        if (assetGenerationDir) {
                            savePixmap(
                                pixmap,
                                resolve(assetGenerationDir, document.id + "-" + layer.id + ".png")
                            );
                        }
                    }, function (err) {
                        _generator.publish("assets.error.getPixmap", "Error: " + err);
                    });
=======
    function handleImageChanged(message) {
        if (message.documentID && message.layerEvents) {
            // Will eventually not be named layerEvents => use variable name layer instead of e for event
            message.layerEvents.forEach(function (layer) {
                handleImageChangedForLayer(message, layer);
>>>>>>> daf0065e
            });
        }
    }

    function handleImageChangedForLayer(message, layer) {
        if (!_assetGenerationDir) {
            return;
        }

        var contextID = message.documentID + "-" + layer.layerID;
        
        if (!_contextPerLayer[contextID]) {
            // Initialize the context object for this layer.
            // It will be deleted again once an update has finished
            // without the image changing during the update.
            _contextPerLayer[contextID] = {
                // Store the context ID here so the context can be deleted by finishLayerUpdate
                contextID:          contextID,
                documentID:         message.documentID,
                layerID:            layer.layerID,
                updateIsScheduled:  false,
                updateIsObsolete:   false,
                updateDelayTimeout: null
            };
        }

        scheduleLayerUpdate(_contextPerLayer[contextID]);
    }

    // Run the update now if none is in progress, or wait until the current one is finished
    function scheduleLayerUpdate(layerContext) {
        // If no update is scheduled or the scheduled update is still being delayed, start from scratch
        if (!layerContext.updateIsScheduled || layerContext.updateDelayTimeout) {
            layerContext.updateIsScheduled = true;
            clearTimeout(layerContext.updateDelayTimeout);

            layerContext.updateDelayTimeout = setTimeout(function () {
                layerContext.updateDelayTimeout = null;
                startLayerUpdate(layerContext).fin(function () {
                    finishLayerUpdate(layerContext);
                });
            }, DELAY_TO_WAIT_UNTIL_USER_DONE);
        }
        // Otherwise, mark the scheduled update as obsolete so we can start over when it's done
        else if (!layerContext.updateIsObsolete) {
            layerContext.updateIsObsolete = true;
        }
    }

    // Start a new update
    function startLayerUpdate(layerContext) {
        var layerUpdatedDeferred = Q.defer();
        
        _generator.getPixmap(layerContext.layerID, 100).then(
            function (pixmap) {
                var fileName = layerContext.documentID + "-" + layerContext.layerID + ".png",
                    path     = resolve(_assetGenerationDir, fileName),
                    tmpPath  = temp.path({ suffix: ".png" });

                // Prevent an error after deleting a layer's contents, resulting in a 0x0 pixmap
                if (pixmap.width === 0 || pixmap.height === 0) {
                    // Delete the image for the empty layer
                    fs.unlink(path, function (err) {
                        if (err) {
                            layerUpdatedDeferred.reject(err);
                        } else {
                            layerUpdatedDeferred.resolve();
                        }
                    });
                }
                else {
                    // Save the image in a temporary file
                    savePixmap(pixmap, tmpPath)
                        .fail(function (err) {
                            layerUpdatedDeferred.reject(err);
                        })
                        // When ImageMagick is done
                        .done(function () {
                            // ...move the temporary file to the desired location
                            fs.rename(tmpPath, path, function (err) {
                                if (err) {
                                    layerUpdatedDeferred.reject(err);
                                } else {
                                    layerUpdatedDeferred.resolve();
                                }
                            });
                        });
                }
            },
            function (err) {
                _generator.publish("assets.error.getPixmap", "Error: " + err);
                layerUpdatedDeferred.reject(err);
            }
        );

        return layerUpdatedDeferred.promise;
    }

    // Run a pending update if necessary
    function finishLayerUpdate(layerContext) {
        layerContext.updateIsScheduled = false;
        // If the update is obsolete, schedule another one right after
        // This update will still be delayed to give Photoshop some time to catch its breath
        if (layerContext.updateIsObsolete) {
            layerContext.updateIsObsolete = false;
            scheduleLayerUpdate(layerContext);
        }
        // This is the final update for now: clean up
        else {
            delete _contextPerLayer[layerContext.contextID];
        }
    }
    
    function init(generator) {
        _generator = generator;
        _generator.subscribe("photoshop.event.imageChanged", handleImageChanged);

        // create a place to save assets
        var homeDir = getUserHomeDirectory();
        if (homeDir) {
            var newDir = resolve(homeDir, "Desktop", "generator-assets");
            mkdirp(newDir, function (err) {
                if (err) {
                    _generator.publish(
                        "assets.error.init",
                        "Could not create directory '" + newDir + "', no assets will be dumped"
                    );
                } else {
                    _assetGenerationDir = newDir;
                }
            });
        } else {
            _generator.publish(
                "assets.error.init",
                "Could not locate home directory in env vars, no assets will be dumped"
            );
        }
    }

    exports.init = init;

}());<|MERGE_RESOLUTION|>--- conflicted
+++ resolved
@@ -71,38 +71,20 @@
         return fileCompleteDeferred.promise;
     }
 
-<<<<<<< HEAD
     function handleImageChanged(document) {
         if (document.id && document.layers) {
             document.layers.forEach(function (layer) {
-                _generator.getPixmap(layer.id, 100).then(
-                    function (pixmap) {
-                        if (assetGenerationDir) {
-                            savePixmap(
-                                pixmap,
-                                resolve(assetGenerationDir, document.id + "-" + layer.id + ".png")
-                            );
-                        }
-                    }, function (err) {
-                        _generator.publish("assets.error.getPixmap", "Error: " + err);
-                    });
-=======
-    function handleImageChanged(message) {
-        if (message.documentID && message.layerEvents) {
-            // Will eventually not be named layerEvents => use variable name layer instead of e for event
-            message.layerEvents.forEach(function (layer) {
-                handleImageChangedForLayer(message, layer);
->>>>>>> daf0065e
+                handleImageChangedForLayer(document, layer);
             });
         }
     }
 
-    function handleImageChangedForLayer(message, layer) {
+    function handleImageChangedForLayer(document, layer) {
         if (!_assetGenerationDir) {
             return;
         }
 
-        var contextID = message.documentID + "-" + layer.layerID;
+        var contextID = document.id + "-" + layer.id;
         
         if (!_contextPerLayer[contextID]) {
             // Initialize the context object for this layer.
@@ -111,8 +93,8 @@
             _contextPerLayer[contextID] = {
                 // Store the context ID here so the context can be deleted by finishLayerUpdate
                 contextID:          contextID,
-                documentID:         message.documentID,
-                layerID:            layer.layerID,
+                documentID:         document.id,
+                layerID:            layer.id,
                 updateIsScheduled:  false,
                 updateIsObsolete:   false,
                 updateDelayTimeout: null
