/*
 * Copyright (c) 2013 Adobe Systems Incorporated. All rights reserved.
 *  
 * Permission is hereby granted, free of charge, to any person obtaining a
 * copy of this software and associated documentation files (the "Software"), 
 * to deal in the Software without restriction, including without limitation 
 * the rights to use, copy, modify, merge, publish, distribute, sublicense, 
 * and/or sell copies of the Software, and to permit persons to whom the 
 * Software is furnished to do so, subject to the following conditions:
 *  
 * The above copyright notice and this permission notice shall be included in
 * all copies or substantial portions of the Software.
 *  
 * THE SOFTWARE IS PROVIDED "AS IS", WITHOUT WARRANTY OF ANY KIND, EXPRESS OR
 * IMPLIED, INCLUDING BUT NOT LIMITED TO THE WARRANTIES OF MERCHANTABILITY, 
 * FITNESS FOR A PARTICULAR PURPOSE AND NONINFRINGEMENT. IN NO EVENT SHALL THE
 * AUTHORS OR COPYRIGHT HOLDERS BE LIABLE FOR ANY CLAIM, DAMAGES OR OTHER 
 * LIABILITY, WHETHER IN AN ACTION OF CONTRACT, TORT OR OTHERWISE, ARISING 
 * FROM, OUT OF OR IN CONNECTION WITH THE SOFTWARE OR THE USE OR OTHER 
 * DEALINGS IN THE SOFTWARE.
 * 
 */

(function () {
    "use strict";

    var fs = require("fs"),
        resolve = require("path").resolve,
        tmp = require("tmp"),
        Q = require("q"),
        mkdirp = Q.denodeify(require("mkdirp")),
        convert = require("./lib/convert");

    var DELAY_TO_WAIT_UNTIL_USER_DONE = 300,
        MENU_ID = "assets";

    var DEFAULT_JPG_AND_WEBP_QUALITY = 90;

    // TODO: Once we get the layer change management/updating right, we should add a
    // big comment at the top of this file explaining how this all works. In particular
    // we should explain what contexts are, and how we manage scheduling updates.
    
    var _generator = null,
        // For unsaved files
        _fallbackBaseDirectory = null,
        _contextPerDocument = {},
        _changeContextPerLayer = {},
        _photoshopPath = null,
        _currentDocumentId,
        _setupDone = false,
        _menuClicked = false;

    function getUserHomeDirectory() {
        return process.env[(process.platform === "win32") ? "USERPROFILE" : "HOME"];
    }

    // TODO: PNG-8 right now basically means GIF-like PNGs (binary transparency)
    //       Ultimately, we want it to mean a palette of RGBA colors (arbitrary transparency)
    function convertImage(pixmap, filename, format, quality, scale, width, height) {
        var fileCompleteDeferred = Q.defer();

        _generator.publish("assets.debug.dump", "dumping " + filename);

        var backgroundColor = "#fff";

        if (format === "png" && quality) {
            format = "png" + quality;
        }

        var args = [
            // In order to know the pixel boundaries, ImageMagick needs to know the resolution and pixel depth
            "-size", pixmap.width + "x" + pixmap.height,
            "-depth", pixmap.bitsPerChannel,
            // pixmap.pixels contains the pixels in ARGB format, but ImageMagick only understands RGBA
            // The color-matrix parameter allows us to compensate for that
            "-color-matrix", "0 1 0 0, 0 0 1 0, 0 0 0 1, 1 0 0 0",
            // Read the pixels in RGBA form from STDIN
            "rgba:-"
        ];

        // For best results, first resize
        if (scale) {
            args.push("-resize", (scale * 100) + "%");
        }
        if (width || height) {
            if (width) {
                width = Math.max(1, Math.round(width));
            }
            if (height) {
                height = Math.max(1, Math.round(height));
            }
            if (width && height) {
                args.push("-resize", width + "x" + height + "!"); // ! ignores ratio
            } else if (width) {
                args.push("-resize", width);
            } else {
                args.push("-resize", "x" + height);
            }
        }

        // Now perform color conversions
        if (format === "jpg" || format === "png24") {
            // Blend against a white background. Otherwise, semi-transparent pixels would just
            // lose their transparency, making the colors too intense
            args.push("-background", backgroundColor, "-flatten");
        }
        if (format === "gif") {
            // Make it so that pixels that were <1% transparent before become fully transparent
            // while the other pixels have the same color as if seen against a white background
            // Create a copy of the original image, making it truly RGBA, and delete the ARGB original
            // Copy the image and flatten it, then apply the binary transparency of another copy
            // Afterwards, remove the RGBA image as well, leaving just one image
            args = args.concat(("( -clone 0 ) -delete 0 ( -clone 0 -background " + backgroundColor +
                " -flatten -clone 0 -channel A -threshold 99% -compose dst-in -composite ) -delete 0").split(/ /));
        }
        if (format === "png8") {
            // Just make sure to use a palette
            args.push("-colors", 256);
            // "png8" as the ImageMagick format produces GIF-like PNGs (binary transparency)
            format = "png";
        }
        if (format === "jpg" || format === "webp") {
            quality = quality || DEFAULT_JPG_AND_WEBP_QUALITY;
            args.push("-quality", quality);
        }

        // Write an image of format <format> to STDOUT
        args.push(format + ":-");

        var proc = convert(args, _photoshopPath);
        var fileStream = fs.createWriteStream(filename);
        var stderr = "";

        proc.stderr.on("data", function (chunk) {
            stderr += chunk;
        });

        proc.stdout.pipe(fileStream);
        proc.stdin.end(pixmap.pixels);

        proc.stdout.on("close", function () {
            if (stderr) {
                var error = "error from ImageMagick: " + stderr;
                _generator.publish("assets.error.convert", error);
                fileCompleteDeferred.reject(stderr);
            } else {
                fileCompleteDeferred.resolve(filename);
            }
        });
        
        return fileCompleteDeferred.promise;
    }

    function deleteDirectoryRecursively(directory) {
        // Directory doesn't exist? We're done.
        if (!fs.existsSync(directory)) {
            return;
        }
        
        // Delete all entries in the directory
        var files = fs.readdirSync(directory);
        files.forEach(function (file) {
            var path = resolve(directory, file);
            if (fs.statSync(path).isDirectory()) {
                deleteDirectoryRecursively(path);
            } else {
                fs.unlinkSync(path);
            }
        });

        // Delete the now empty directory
        fs.rmdirSync(directory);
    }

    function deleteDirectoryIfEmpty(directory) {
        if (fs.existsSync(directory) && fs.readdirSync(directory).length === 0) {
            fs.rmdirSync(directory);
        }
    }

    function parseLayerName(layerName) {
        var parts = layerName.split(/ *[,\+] */);
        return parts.map(parseFileSpec);
    }

    function parseFileSpec(fileSpec) {
        var result = {
            name: fileSpec
        };
        
        /* jshint maxlen: 160 */
        var exp = /^((((\d+)(?:([a-z]{2}) )?|\?) *x *((\d+)(?:([a-z]{2}) *)?|\?) +)|((\d+)% *))?(.+\.([a-z0-9]*[a-z]))(\-?(\d+%?))?$/i;
        
        /* jshint maxlen: 120 */
        
        var match = fileSpec.match(exp);
        // match items
        // 0 - matching string
        // 1 - matching part of the scaling (if both abs and rel, second one)
        // 2 - absolute scaling match string
        // 3 - absolute scaling width string (may be ?)
        // 4 - absolute scaling width number (undefined for ?)
        // 5 - absolute scaling width unit (if undefined - pixels)
        // 6 - absolute scaling height string (may be ?)
        // 7 - absolute scaling height number (undefined for ?)
        // 8 - absolute scaling height unit (if undefined - pixels)
        // 9 - relative scaling match string
        // 10 - relative scaling match number
        // 11 - file name
        // 12 - file extension
        // 13 - quality match string
        // 14 - quality number

        if (match) {
            result.file      = match[11];
            result.extension = match[12].toLowerCase();
            if (typeof match[13] !== "undefined") {
                result.quality = match[14];
            }
            if (typeof match[9] !== "undefined") {
                result.scale = parseInt(match[10], 10) / 100;
            }
            if (typeof match[2] !== "undefined") {
                if (match[3] !== "?") {
                    result.width = parseInt(match[4], 10);
                    if (typeof match[5] !== "undefined") {
                        result.widthUnit = match[5];
<<<<<<< HEAD
                    } else {
                        result.widthUnit = "px";
=======
>>>>>>> cdbed676
                    }
                }
                if (match[6] !== "?") {
                    result.height = parseInt(match[7], 10);
                    if (typeof match[8] !== "undefined") {
                        result.heightUnit = match[8];
<<<<<<< HEAD
                    } else {
                        result.heightUnit = "px";
=======
>>>>>>> cdbed676
                    }
                }
            }
        }

        return result;
    }
    
    function analyzeComponent(component, reportError) {
        var supportedUnits      = ["in", "cm", "px", "mm"];
        var supportedExtensions = ["jpg", "jpeg", "png", "gif", "svg", "webp"];

        // Scaling checks
        if (component.scale === 0) {
            reportError("Cannot scale an image to 0%");
        }

        if (component.width === 0) {
            reportError("Cannot set an image width to 0");
        }

        if (component.height === 0) {
            reportError("Cannot set an image height to 0");
        }

        if (component.widthUnit && supportedUnits.indexOf(component.widthUnit) === -1) {
            reportError("Unsupported image width unit " + JSON.stringify(component.widthUnit));
        }
        if (component.heightUnit && supportedUnits.indexOf(component.heightUnit) === -1) {
            reportError("Unsupported image height unit " + JSON.stringify(component.heightUnit));
        }

        if (component.extension === "jpeg") {
            component.extension = "jpg";
        }
        if (component.extension && supportedExtensions.indexOf(component.extension) === -1) {
            reportError("Unsupported file extension " + JSON.stringify(component.extension));
        }

        var quality;
        if ((typeof component.quality) !== "undefined") {
            if (["jpg", "jpeg", "webp"].indexOf(component.extension) !== -1) {
                if (component.quality.slice(-1) === "%") {
                    quality = parseInt(component.quality.slice(0, -1), 10);
                    if (quality < 1 || quality > 100) {
                        reportError(
                            "Quality must be between 1% and 100% (is " +
                            JSON.stringify(component.quality) +
                            ")"
                        );
                    } else {
                        component.quality = quality;
                    }
                }
                else {
                    quality = parseInt(component.quality, 10);
                    if (component.quality < 1 || component.quality > 10) {
                        reportError(
                            "Quality must be between 1 and 10 (is " +
                            JSON.stringify(component.quality) +
                            ")"
                        );
                    } else {
                        component.quality = quality * 10;
                    }
                }
            }
            else if (component.extension === "png") {
                if (["8", "24", "32"].indexOf(component.quality) === -1) {
                    reportError("PNG quality must be 8, 24 or 32 (is " + JSON.stringify(component.quality) + ")");
                }
            }
            else {
                reportError(
                    "There should not be a quality setting for files with the extension \"" +
                    component.extension +
                    "\""
                );
            }
        }
    }
    
    function analyzeLayerName(layerName) {
        var components = parseLayerName(layerName),
            errors = [];

        var validFileComponents = components.filter(function (component) {
            if (!component.file) {
                return false;
            }

            var hadErrors = false;
            function reportError(message) {
                hadErrors = true;
                errors.push(component.name + ": " + message);
            }
<<<<<<< HEAD
            
            if (component.scale === 0) {
                reportError("Cannot scale an image to 0%");
            }

            if (component.width === 0) {
                if (["in", "cm", "px", "mm"].indexOf(component.widthUnit) === -1) {
                    reportError("Unsupported image width unit " + JSON.stringify(component.widthUnit));
                }
                if (["in", "cm", "px", "mm"].indexOf(component.heightUnit) === -1) {
                    reportError("Unsupported image height unit " + JSON.stringify(component.heightUnit));
                }
                reportError("Cannot set an image width to 0");
            }

            if (component.height === 0) {
                reportError("Cannot set an image height to 0");
            }
=======
>>>>>>> cdbed676

            analyzeComponent(component, reportError);

            return !hadErrors;
        });

        return {
            errors: errors,
            validFileComponents: validFileComponents
        };
    }

    function reportErrorsToUser(documentContext, errors) {
        if (!errors.length) {
            return;
        }
        if (documentContext.assetGenerationEnabled && documentContext.assetGenerationDir) {
            var text = "[" + new Date() + "]\n" + errors.join("\n") + "\n\n",
                directory = documentContext.assetGenerationDir;
            mkdirp(directory).then(function () {
                fs.appendFileSync(resolve(directory, "errors.txt"), text);
            }).done();
        }
    }

    function handleImageChanged(document) {
        console.log("Image was changed:", document);

        // If the document was closed
        if (document.closed) {
            delete _contextPerDocument[document.id];
            // When two or more files are open, closing the current file first
            // results in an imageChanged event for the file that is going to
            // get focused (document.active === true), and is then followed by an
            // imageChanged event for the closed file (document.closed === true).
            // Therefore, if a document has been closed, _currentDocumentId
            // will have changed before the imageChanged event arrives that
            // informs us about the closed file. Consequently, if the ID is the
            // same, closed file must have been the last open one
            // => set _currentDocumentId to null
            if (document.id === _currentDocumentId) {
                processDocumentId(null);
            }
            // Stop here
            return;
        }

        processDocumentId(document.id);

        // Possible reasons for an undefined context:
        // - User created a new image
        // - User opened an image
        // - User switched to an image that was created/opened before Generator started
        if (!_contextPerDocument[document.id]) {
            // Make sure we have all information
            processEntireDocument();
            return;
        }
            
        // We have seen this document before: information about the changes are enough
        
        // Resize event: regenerate everything
        if (!document.layers && document.bounds) {
            processEntireDocument();
        } else {
            processChangesToDocument(document);
        }
    }

    function handleCurrentDocumentChanged(id) {
        processDocumentId(id);
    }

    function handleGeneratorMenuClicked(event) {
        // Ignore changes to other menus
        var menu = event.generatorMenuChanged;
        if (!menu || menu.name !== MENU_ID) {
            return;
        }
        
        console.log(event);

        // Before we know about the current document, we cannot reasonably process the events
        _menuClicked = true;
        if (!_setupDone) {
            return;
        }
        
        processMenuEvents();
        
        var context = _contextPerDocument[_currentDocumentId];
        if (context && context.assetGenerationEnabled) {
            processEntireDocument();
        }
    }

    function processMenuEvents() {
        if (!_menuClicked) {
            return;
        }

        // Without a current document, we cannot actually process any menu events
        // But there also shouldn't be such an event then
        var context = _contextPerDocument[_currentDocumentId];
        if (!context) {
            console.warn("Trying to process menu events for an unknown document with ID:", _currentDocumentId);
            return;
        }

        // Reset
        _menuClicked = false;

        // Toggle the state
        context.assetGenerationEnabled = !context.assetGenerationEnabled;
        updateMenuState();
        console.log("Asset generation is now " + (context.assetGenerationEnabled ? "enabled" : "disabled"));
    }

    function processEntireDocument() {
        _generator.getDocumentInfo().then(
            function (document) {
                if (document.id && !document.file) {
                    console.warn("WARNING: file information is missing from document.");
                }
                // Act as if everything has changed
                processChangesToDocument(document);
            },
            function (err) {
                _generator.publish("assets.error.getDocumentInfo", err);
            }
        ).done();
    }

    function processDocumentId(id) {
        if (_currentDocumentId === id) {
            return;
        }
        _currentDocumentId = id;
        updateMenuState();
    }

    function updateMenuState() {
        var context = _contextPerDocument[_currentDocumentId],
            enabled = context ? Boolean(context.assetGenerationEnabled) : false;

        console.log("Setting menu state to " + enabled);
        _generator.toggleMenu(MENU_ID, true, enabled);
    }

    function processChangesToDocument(document) {
        // Stop if the document isn't an object describing a menu (could be "[ActionDescriptor]")
        // Happens if no document is open, but maybe also at other times
        if (!document.id) {
            return;
        }
        
        var context = _contextPerDocument[document.id];
        
        if (!context) {
            context = _contextPerDocument[document.id] = {
                document: { id: document.id },
                layers: {},
                assetGenerationEnabled: false
            };
        }

        processDocumentId(document.id);

        // Now that we know the current document, we can actually process any menu clicks
        if (! _setupDone) {
            _setupDone = true;
            processMenuEvents();
        }

        // If there is a file name (e.g., after saving or when switching between files, even unsaved ones)
        if (document.file) {
            processPathChange(document);
        }

        if (document.resolution) {
            context.resolution = document.resolution;
        }
        
        var pendingPromises = [];

        // If there are layer changes
        if (document.layers) {
            var layers = document.layers.concat();

            // Mark the layers as directly mentioned by the change event
            // Assume there's layer group P and layer L.
            // However, moving layer L to the root level (out of P), gives us this:
            // { id: <L>, index: ... }
            // Moving layer L into P results in an event like this:
            // { id: <P>, index: ..., layers: [{ id: <L>, index: ... }]}
            // This allows us to store P as L's parent.
            // But when we iterate over the the sublayers, it will look as if L has lost
            // its parent because by itself this would again look like this:
            // { id: <L>, index: ... }
            // By marking the layers mentioned at the root of a change, we get this:
            // { id: <L>, index: ..., atRootOfChange: true }
            // when moving L out of P and this:
            // { id: <L>, index: ... }
            // when moving L into P, allowing us to track child-parent relationships
            layers.forEach(function (layer) {
                layer.atRootOfChange = true;
            });
            
            // Flatten the layer hierarchy mentioned in the change
            // [{ id: 1, layers: [{ id: 2, layers: [{ id: 3 }] }] }]
            // will be treated as
            // [{ id: 1, ... }, { id: 2, ... }, { id: 3 }]
            var changedLayers = {};
            while (layers.length) {
                // Remove the first entry of layers and store it in layers
                var layer = layers.shift();
                // Keep track of the layers that were mentioned as changed
                changedLayers[layer.id] = true;
                // Process the layer change
                pendingPromises.push(processLayerChange(document, layer));
                // Add the children to the layers queue
                if (layer.layers) {
                    layers.push.apply(layers, layer.layers);
                }
            }

            // Iterate over all the IDs of changed layers
            var changedLayerIds = Object.keys(changedLayers);
            // Using while instead of forEach allows adding new IDs
            while (changedLayerIds.length) {
                // Remove the first entry of changedLayerIds and store it in layerId
                var layerId = changedLayerIds.shift();
                // Check if that layer has a parent layer
                var parentLayerId = context.layers[layerId].parentLayerId;
                // If it does, and the parent layer hasn't been mentioned in the change...
                if (parentLayerId && !changedLayers[parentLayerId]) {
                    // Act as if it had been mentioned
                    changedLayers[parentLayerId] = true;
                    changedLayerIds.push(parentLayerId);
                    // I.e., update this layer, too
                    pendingPromises.push(processLayerChange(document, { id: parentLayerId }));
                }
            }
        }

        Q.allSettled(pendingPromises).then(function () {
            // Delete directory foo-assets/ for foo.psd if it is empty now
            deleteDirectoryIfEmpty(context.assetGenerationDir);
            // Delete ~/Desktop/generator if it is empty now
            // Could fail if the user adjusts the thumbnail size in Finder on Mac OS X
            // The size is stored as .DS_Store, making the directory seem not empty
            deleteDirectoryIfEmpty(_fallbackBaseDirectory);
        });
    }

    function processPathChange(document) {
        var context            = _contextPerDocument[document.id],
            wasSaved           = context.isSaved,
            previousPath       = context.path,
            previousStorageDir = context.assetGenerationDir;

        updatePathInfoForDocument(document);

        // Did the user perform "Save as..."?
        if (wasSaved && previousPath !== context.path) {
            // Turn asset generation off
            context.assetGenerationEnabled = false;
            updateMenuState();
        }

        if (!wasSaved && context.isSaved && previousStorageDir) {
            // Delete the assets of a previous file
            // Photoshop will have asked the user to confirm overwriting the PSD file at this point,
            // so "overwriting" its assets is fine, too
            if (fs.existsSync(context.assetGenerationDir)) {
                deleteDirectoryRecursively(context.assetGenerationDir);
            }

            // Move the directory with the assets to the new location
            // TODO: check whether this works when moving from one drive letter to another on Windows
            fs.rename(previousStorageDir, context.assetGenerationDir, function (err) {
                if (err) {
                    _generator.publish("assets.error.rename", err);
                }
            });
        }
    }

    function processLayerChange(document, layer) {
        var documentContext = _contextPerDocument[document.id],
            layerContext    = documentContext.layers[layer.id];

        if (!layerContext) {
            layerContext = documentContext.layers[layer.id] = {
                generatedFiles: {}
            };
        }

        // Layer change context
        var contextID = document.id + "-" + layer.id,
            context = _changeContextPerLayer[contextID];
        if (!context) {
            // Initialize the context object for this layer.
            // It will be deleted again once an update has finished
            // without the image changing during the update.
            context = _changeContextPerLayer[contextID] = {
                // Store the context ID here so the context can be deleted by finishLayerUpdate
                id:                     contextID,
                document:               document,
                documentContext:        documentContext,
                layer:                  layer,
                layerContext:           layerContext,
                updateIsScheduled:      false,
                updateIsObsolete:       false,
                updateDelayTimeout:     null,
                updateCompleteDeferred: Q.defer()
            };
        }

        // Regardless of the nature of the change, we want to make sure that
        // all changes to a layer are processed in sequence
        scheduleLayerUpdate(context);

        return context.updateCompleteDeferred.promise;
    }

    function updatePathInfoForDocument(document) {
        var extname = require("path").extname,
            basename = require("path").basename,
            dirname = require("path").dirname;

        var context = _contextPerDocument[document.id],
            // The path to the document's file, or just its name (e.g., "Untitled-1" or "/foo/bar/hero-image.psd")
            path = document.file,
            // Determine whether the file is saved (i.e., it contains slashes or backslashes)...
            isSaved = path.match(/[\/\\]/),
            // The file extension, including the dot (e.g., ".psd")
            extension = extname(path),
            // The file name, possibly with an extension (e.g., "Untitled-1" or "hero-image.psd")
            fileName = basename(path),
            // The file name without its extension (e.g., "Untitled-1" or "hero-image")
            documentName = extension.length ? fileName.slice(0, -extension.length) : fileName,
            // For saved files, the directory the file was saved to. Otherwise, ~/Desktop/generator
            baseDirectory = isSaved ? dirname(path) : _fallbackBaseDirectory;

        // Store the document's path
        context.path = path;
        // Determine whether the file is saved (i.e., the path is absolute, thus containing slashes or backslashes)...
        context.isSaved = isSaved;
        // Store the directory to store generated assets in
        context.assetGenerationDir = baseDirectory ? resolve(baseDirectory, documentName + "-assets") : null;
    }

    // Run the update now if none is in progress, or wait until the current one is finished
    function scheduleLayerUpdate(changeContext) {
        // If no update is scheduled or the scheduled update is still being delayed, start from scratch
        if (!changeContext.updateIsScheduled || changeContext.updateDelayTimeout) {
            changeContext.updateIsScheduled = true;
            clearTimeout(changeContext.updateDelayTimeout);

            changeContext.updateDelayTimeout = setTimeout(function () {
                changeContext.updateDelayTimeout = null;
                var finish = function () {
                    finishLayerUpdate(changeContext);
                };
                startLayerUpdate(changeContext).then(finish, finish).done();
            }, DELAY_TO_WAIT_UNTIL_USER_DONE);
        }
        // Otherwise, mark the scheduled update as obsolete so we can start over when it's done
        else if (!changeContext.updateIsObsolete) {
            console.log("Deferring update until the current one is done");
            changeContext.updateIsObsolete = true;
        }
    }

    // Start a new update
    function startLayerUpdate(changeContext) {
        var layerUpdatedDeferred = Q.defer();

        console.log("Updating layer " + changeContext.layer.id +
            " (" + JSON.stringify(changeContext.layer.name || changeContext.layerContext.name) + ")"
        );

        var documentContext = changeContext.documentContext,
            layerContext    = changeContext.layerContext,
            layer           = changeContext.layer;

        function deleteLayerImages() {
            Object.keys(layerContext.generatedFiles).forEach(function (path) {
                if (fs.existsSync(path)) {
                    fs.unlinkSync(path);
                }
            });
        }

        function updateLayerName() {
            if (layer.name === layerContext.name) {
                return;
            }
            
            // The name changed => delete all generated files 
            // The files will be generated from scratch based on the new name
            // For simple changes, like "foo.jpg" => "bar.jpg", this is an unfortunate overhead
            // as renaming the file would have sufficed. But renaming is not valid for complex changes,
            // like "Layer 1" => "foo.jpg, bar.png" or "foo.jpg" => "foo.png"
            deleteLayerImages();

            layerContext.name = layer.name;
            
            var analysis = analyzeLayerName(layerContext.name);
            layerContext.validFileComponents = analysis.validFileComponents;
            
            reportErrorsToUser(documentContext, analysis.errors);
        }

        function convertToPixels(value, unit) {
            if (!value || !unit || unit === "px") {
                return value;
            }
<<<<<<< HEAD
            if (unit === "in") {
                return value * changeContext.document.resolution;
            } else if (unit === "mm") {
                return (value / 25.4) * changeContext.document.resolution;
            } else if (unit === "cm") {
                return (value / 2.54) * changeContext.document.resolution;
=======
            
            var resolution = changeContext.documentContext.resolution;
            if (unit === "in") {
                return value * resolution;
            } else if (unit === "mm") {
                return (value / 25.4) * resolution;
            } else if (unit === "cm") {
                return (value / 2.54) * resolution;
>>>>>>> cdbed676
            } else {
                console.error("An invalid length unit was specified: " + unit);
            }
        }

        // TODO: Make sure this function is refactored so that it doesn't have so much
        // callback nesting. This function will change substantially when we move image
        // creation to core, so avoiding the refactor right now.
        function createLayerImage(pixmap, component) {
            var imageCreatedDeferred = Q.defer(),
                path = resolve(documentContext.assetGenerationDir, component.file);
            
            console.log("Generating " + path);

            // Create a temporary file name
            tmp.tmpName(function (err, tmpPath) {
                if (err) {
                    imageCreatedDeferred.reject(err);
                    return;
                }
                // Calculate the pixel lengths of the image (undefined persists)
                var pixelWidth = convertToPixels(component.width, component.widthUnit);
                var pixelHeight = convertToPixels(component.height, component.heightUnit);

                // Save the image in a temporary file
                convertImage(pixmap, tmpPath, component.extension, component.quality,
                            component.scale, pixelWidth, pixelHeight).then(
                    // When ImageMagick is done
                    function () {
                        var directory = changeContext.documentContext.assetGenerationDir;
                        mkdirp(directory)
                            .fail(function () {
                                _generator.publish(
                                    "assets.error.init",
                                    "Could not create directory '" + directory + "'"
                                );
                                imageCreatedDeferred.reject();
                            })
                            .done(function () {
                                // ...move the temporary file to the desired location
                                // TODO: check whether this works when moving from one
                                // drive letter to another on Windows

                                function onMoveCompleted() {
                                    layerContext.generatedFiles[path] = true;
                                    imageCreatedDeferred.resolve();
                                }

                                fs.rename(tmpPath, path, function (err) {
                                    // Renaming the file worked: we're done
                                    if (!err) {
                                        return onMoveCompleted();
                                    }

                                    // There was an error when renaming, so let's try copy + delete instead
                                    try {
                                        // Yes, the notion of copying a file is too high level for Node.js
                                        fs.createReadStream(tmpPath).pipe(fs.createWriteStream(path));
                                    } catch (e) {
                                        // If copying doesn't work, we're out of options
                                        imageCreatedDeferred.reject(e);
                                        return;
                                    }
                                    // Copy was successful, now delete the temporary file
                                    fs.unlink(tmpPath, function (err) {
                                        // If we fail to delete the temporary file, report the error and continue
                                        if (err) {
                                            console.error("Could not delete the temporary file", tmpPath);
                                        }
                                        onMoveCompleted();
                                    });
                                });
                            });
                    },
                    function (err) {
                        imageCreatedDeferred.reject(err);
                    }
                );
            });
            
            return imageCreatedDeferred.promise;
        }

        function createLayerImages() {
            // Get the pixmap - but only once
            _generator.getPixmap(changeContext.layer.id, 100).then(
                function (pixmap) {
                    // Prevent an error after deleting a layer's contents, resulting in a 0x0 pixmap
                    if (pixmap.width === 0 || pixmap.height === 0) {
                        deleteLayerImages();
                        layerUpdatedDeferred.resolve();
                        return;
                    }
                    
                    var components = layerContext.validFileComponents;
                    var componentPromises = components.map(function (component) {
                        return createLayerImage(pixmap, component);
                    });

                    Q.allSettled(componentPromises).then(function (results) {
                        var errors = [];
                        results.forEach(function (result, i) {
                            if (result.state === "rejected") {
                                errors.push(components[i].name + ": " + result.reason);
                            }
                        });

                        if (errors.length) {
                            reportErrorsToUser(documentContext, errors);
                            layerUpdatedDeferred.reject(errors);
                        } else {
                            layerUpdatedDeferred.resolve();
                        }
                    }).done();
                },
                function (err) {
                    reportErrorsToUser(["Failed to get pixmap: " + err]);
                    _generator.publish("assets.error.getPixmap", "Error: " + err);
                    layerUpdatedDeferred.reject(err);
                }
            );
        }

        if (layer.removed) {
            // If the layer was removed delete all generated files 
            deleteLayerImages();
        }
        else if (layer.name) {
            // If the layer name was changed, the generated files may get deleted
            updateLayerName();
        }

        // Layer movement occured
        // For more details, see processChangesToDocument
        if (layer.index) {
            // Child layers have been inserted or moved into this layer
            if (layer.layers) {
                layer.layers.forEach(function (subLayer) {
                    var subLayerContext = documentContext.layers[subLayer.id];
                    subLayerContext.parentLayerId = layer.id;
                });
            }
            // This layer doesn't have a parent (otherwise the event would have been for the parent)
            else if (layer.atRootOfChange) {
                delete layerContext.parentLayerId;
            }
        }

        if (layer.removed || !layerContext.validFileComponents || layerContext.validFileComponents.length === 0) {
            // If the layer was removed, we're done since we delete the images above
            // If there are no valid file components anymore, there's nothing to generate
            layerUpdatedDeferred.resolve();
        }
        else if (!documentContext.assetGenerationEnabled) {
            layerUpdatedDeferred.resolve();
        }
        else if (!documentContext.assetGenerationDir) {
            layerUpdatedDeferred.resolve();
        }
        else {
            // Update the layer image
            // The change could be layer.pixels, layer.added, layer.path, layer.name, ...
            // Always update if it has been added because it could
            // have been dragged & dropped or copied & pasted,
            // and therefore might not be empty like new layers
            
            // Note .svg uses a different code path from the pixel-based formats
            if (layerContext.validFileComponents[0].extension === "svg") {
                console.log("Create SVG for layer[" + changeContext.layer.id + "]: " +
                            layerContext.validFileComponents[0].name);
                var params = { layerID: changeContext.layer.id };
                _generator.evaluateJSXFile("./jsx/layerSVG.jsx", params);
                // TODO: We should verify results here.
                layerUpdatedDeferred.resolve();
            }
            else {
                createLayerImages();
            }
        }

        return layerUpdatedDeferred.promise;
    }

    // Run a pending update if necessary
    function finishLayerUpdate(changeContext) {
        changeContext.updateIsScheduled = false;
        // If the update is obsolete, schedule another one right after
        // This update will still be delayed to give Photoshop some time to catch its breath
        if (changeContext.updateIsObsolete) {
            changeContext.updateIsObsolete = false;
            scheduleLayerUpdate(changeContext);
        }
        // This is the final update for now: clean up
        else {
            var deferred = changeContext.updateCompleteDeferred;
            delete _changeContextPerLayer[changeContext.id];
            deferred.resolve();
        }
    }

    function initPhotoshopPath() {
        return _generator.getPhotoshopPath().then(
            function (path) {
                _photoshopPath = path;
            },
            function (err) {
                _generator.publish(
                    "assets.error.init",
                    "Could not get photoshop path: " + err
                );
            }
        );
    }

    function initFallbackBaseDirectory() {
        // First, check whether we can retrieve the user's home directory
        var homeDirectory = getUserHomeDirectory();
        if (homeDirectory) {
            _fallbackBaseDirectory = resolve(homeDirectory, "Desktop", "generator");
        } else {
            _generator.publish(
                "assets.error.init",
                "Could not locate home directory in env vars, no assets will be dumped for unsaved files"
            );
        }
    }

    function init(generator) {
        _generator = generator;

        // TODO: Much of this initialization is currently temporary. Once
        // we have storage of assets in the correct location implemented, we
        // should rewrite this to be more structured. The steps of init should
        // be something like:
        //
        // 0. Add menu item
        // 1. Get PS path
        // 2. Register for PS events we care about
        // 3. Get document info on current document, set menu state
        // 4. Initiate asset generation on current document if enabled
        //

        _generator.addMenuItem(MENU_ID, "Web Assets", true, false).then(
            function () {
                _generator.publish("assets.info.menuCreated", MENU_ID);
            }, function () {
                _generator.publish("assets.error.menuCreationFailed", MENU_ID);
            }
        );
        _generator.subscribe("photoshop.event.generatorMenuChanged", handleGeneratorMenuClicked);
        _generator.subscribe("photoshop.event.currentDocumentChanged", handleCurrentDocumentChanged);

        initFallbackBaseDirectory();
        initPhotoshopPath().then(function () {
            _generator.subscribe("photoshop.event.imageChanged", handleImageChanged);

            processEntireDocument();
        }).done();
    }

    exports.init = init;

    // Unit test function exports
    exports._parseLayerName   = parseLayerName;
    exports._analyzeComponent = analyzeComponent;

}());<|MERGE_RESOLUTION|>--- conflicted
+++ resolved
@@ -225,22 +225,12 @@
                     result.width = parseInt(match[4], 10);
                     if (typeof match[5] !== "undefined") {
                         result.widthUnit = match[5];
-<<<<<<< HEAD
-                    } else {
-                        result.widthUnit = "px";
-=======
->>>>>>> cdbed676
                     }
                 }
                 if (match[6] !== "?") {
                     result.height = parseInt(match[7], 10);
                     if (typeof match[8] !== "undefined") {
                         result.heightUnit = match[8];
-<<<<<<< HEAD
-                    } else {
-                        result.heightUnit = "px";
-=======
->>>>>>> cdbed676
                     }
                 }
             }
@@ -337,27 +327,6 @@
                 hadErrors = true;
                 errors.push(component.name + ": " + message);
             }
-<<<<<<< HEAD
-            
-            if (component.scale === 0) {
-                reportError("Cannot scale an image to 0%");
-            }
-
-            if (component.width === 0) {
-                if (["in", "cm", "px", "mm"].indexOf(component.widthUnit) === -1) {
-                    reportError("Unsupported image width unit " + JSON.stringify(component.widthUnit));
-                }
-                if (["in", "cm", "px", "mm"].indexOf(component.heightUnit) === -1) {
-                    reportError("Unsupported image height unit " + JSON.stringify(component.heightUnit));
-                }
-                reportError("Cannot set an image width to 0");
-            }
-
-            if (component.height === 0) {
-                reportError("Cannot set an image height to 0");
-            }
-=======
->>>>>>> cdbed676
 
             analyzeComponent(component, reportError);
 
@@ -777,14 +746,6 @@
             if (!value || !unit || unit === "px") {
                 return value;
             }
-<<<<<<< HEAD
-            if (unit === "in") {
-                return value * changeContext.document.resolution;
-            } else if (unit === "mm") {
-                return (value / 25.4) * changeContext.document.resolution;
-            } else if (unit === "cm") {
-                return (value / 2.54) * changeContext.document.resolution;
-=======
             
             var resolution = changeContext.documentContext.resolution;
             if (unit === "in") {
@@ -793,7 +754,6 @@
                 return (value / 25.4) * resolution;
             } else if (unit === "cm") {
                 return (value / 2.54) * resolution;
->>>>>>> cdbed676
             } else {
                 console.error("An invalid length unit was specified: " + unit);
             }
